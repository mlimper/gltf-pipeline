'use strict';
var Cesium = require('cesium');
var Jimp = require('jimp');
var Promise = require('bluebird');
var dataUriToBuffer = require('data-uri-to-buffer');
var fs = require('fs');
var path = require('path');

var defined = Cesium.defined;
var defaultValue = Cesium.defaultValue;
var DeveloperError = Cesium.DeveloperError;

var isDataUri = require('./isDataUri');

var fsReadFile = Promise.promisify(fs.readFile);

module.exports = loadGltfUris;

/**
 * Load uris in the glTF into buffers.
 * The buffer data is placed into extras._pipeline.source for the corresponding object.
 * glTF must be initialized for the pipeline.
 *
 * @param {Object} gltf A javascript object containing a glTF asset.
 * @param {Object} [options] Options for loading uris.
 * @param {String} [options.basePath] The path to look in when loading external files.
 * @returns {Promise} A promise that resolves to the glTF asset when all uris are loaded.
 *
 * @see addPipelineExtras
 */
function loadGltfUris(gltf, options) {
    options = defaultValue(options, {});
    var basePath = defaultValue(options.basePath, '');
    var loadURIs = [
        loadURI(gltf, basePath, 'buffers'),
        loadURI(gltf, basePath, 'images'),
        loadURI(gltf, basePath, 'shaders')
    ];
    return Promise.all(loadURIs)
        .then(function() {
            gltf.extras._pipeline.jimpScratch = new Jimp(1, 1);
            return gltf;
        });
}

function loadURI(gltf, basePath, name) {
    var objects = gltf[name];
    //Iterate through each object and get a promise to load its uri
    var promises = [];
    if (defined(objects)) {
        for (var id in objects) {
            if (objects.hasOwnProperty(id)) {
                var object = objects[id];
                object.extras = defaultValue(object.extras, {});
<<<<<<< HEAD
                object.extras._pipeline = defaultValue(object.extras._pipeline, {
                    deleteExtras: true
                });
=======
                object.extras._pipeline = defaultValue(object.extras._pipeline, {});
                if (defined(object.extras._pipeline.source) && !defined(object.uri)) {
                    object.uri = 'data:,';
                }
                var uri = object.uri;
>>>>>>> f7a5b0fb
                //Load the uri into the extras object based on the uri type
                if (isDataUri(uri)) {
                    if (!defined(object.extras._pipeline.source)) {
                        object.extras._pipeline.source = dataUriToBuffer(uri);
                    }
                    if (!defined(object.extras._pipeline.extension)) {
                        switch (name) {
                            case 'buffers':
                                object.extras._pipeline.extension = '.bin';
                                break;
                            case 'images':
                                object.extras._pipeline.extension = getImageDataUriFormat(uri);
                                break;
                            case 'shaders':
                                object.extras._pipeline.extension = '.glsl';
                                break;
                        }
                    }
                    if (name === 'images') {
                        promises.push(generateJimpImage(object));
                    }
                } else {
                    var uriPath = uri;
                    if (!path.isAbsolute(uriPath)) {
                        if (!defined(basePath)) {
                            throw new DeveloperError('glTF model references external files but no basePath is supplied');
                        }
                        uriPath = path.join(basePath, uriPath);
                    }
                    promises.push(readImageFromFile(object, name, uriPath));
                }
            }
        }
    }
    return Promise.all(promises);
}

/**
 * Return the extension of the data uri.
 *
 * @private
 * @param {String} uri
 * @returns {String}
 */
function getImageDataUriFormat(uri) {
    var extension = uri.match('\/([^)]+)\;');
    if (extension === null) {
        throw new DeveloperError('No available image file extension');
    }
    return '.' + extension[1];
}

function isTransparent(image) {
    var width = image.bitmap.width;
    var height = image.bitmap.height;
    for (var x = 0; x < width; ++x) {
        for (var y = 0; y < height; ++y) {
            var color = image.getPixelColor(x, y);
            color = color & 0x000000FF;
            if (color < 255) {
                return true;
            }
        }
    }
    return false;
}

function readImageFromFile(object, name, uriPath) {
    return fsReadFile(uriPath)
        .then(function(data) {
            object.extras._pipeline.source = data;
            object.extras._pipeline.extension = path.extname(uriPath);
            if (name === 'images') {
                return generateJimpImage(object);
            }
        });
}

/**
 * Generate a jimp image for png, jpeg, or bmp.
 *
 * @private
 * @param {Object} object
 * @returns {Promise}
 */
function generateJimpImage(object) {
    var pipelineExtras = object.extras._pipeline;
    if (pipelineExtras.extension === '.gif') {
        throw new DeveloperError('gltf pipeline image processing does not currently support gifs.');
    }
    return Jimp.read(pipelineExtras.source)
        .then(function (image) {
            pipelineExtras.jimpImage = image;
            pipelineExtras.imageChanged = false;
            pipelineExtras.transparent = isTransparent(image);
        });
}<|MERGE_RESOLUTION|>--- conflicted
+++ resolved
@@ -52,17 +52,13 @@
             if (objects.hasOwnProperty(id)) {
                 var object = objects[id];
                 object.extras = defaultValue(object.extras, {});
-<<<<<<< HEAD
                 object.extras._pipeline = defaultValue(object.extras._pipeline, {
                     deleteExtras: true
                 });
-=======
-                object.extras._pipeline = defaultValue(object.extras._pipeline, {});
                 if (defined(object.extras._pipeline.source) && !defined(object.uri)) {
                     object.uri = 'data:,';
                 }
                 var uri = object.uri;
->>>>>>> f7a5b0fb
                 //Load the uri into the extras object based on the uri type
                 if (isDataUri(uri)) {
                     if (!defined(object.extras._pipeline.source)) {
