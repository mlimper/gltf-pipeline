--- conflicted
+++ resolved
@@ -1,115 +1,27 @@
-'use strict';
-var fs = require('fs');
-var path = require('path');
-var mkdirp = require('mkdirp');
-var getBinaryGltf = require('./getBinaryGltf');
-
-module.exports = writeBinaryGltf;
-
-function writeBinaryGltf(gltf, outputPath, createDirectory, callback) {
-    // Correct output path extension if necessary
-    var outputExtension = path.extname(outputPath);
-    if (outputExtension !== '.glb') {
-        outputPath = path.basename(outputPath, outputExtension) + '.glb';
-    }
-    // Create the output directory if specified
-    if (createDirectory) {
-        outputPath = path.join(path.dirname(outputPath), 'output', path.basename(outputPath));
-        mkdirp.sync(path.dirname(outputPath));
-    }
-
-<<<<<<< HEAD
-    var glb = getBinaryGltf(gltf, callback);
-=======
-    // Create the special binary buffer from the existing buffers
-    gltf.bufferViews = defaultValue(gltf.bufferViews, {});
-    gltf.buffers = defaultValue(gltf.buffers, {});
-    mergeBuffers(gltf, 'binary_glTF');
-
-    var bufferViews = gltf.bufferViews;
-    var buffers = gltf.buffers;
-    var currentOffset = buffers.binary_glTF.byteLength;
-    var body = buffers.binary_glTF.extras._pipeline.source;
-    var currentBinaryView = 0;
-    // Update object with KHR_binary_glTF properties and add to body and bufferViews
-    function updateBinaryObject(name) {
-        var objects = gltf[name];
-        if (defined(objects)) {
-            for (var objectId in objects) {
-                if (objects.hasOwnProperty(objectId)) {
-                    var object = objects[objectId];
-
-                    // Update object with binary format
-                    object.uri = "data:,";
-                    object.extensions = defaultValue(object.extensions, {});
-                    object.extensions.KHR_binary_glTF = defaultValue(object.extensions.KHR_binary_glTF, {});
-                    var KHR_binary_glTF = object.extensions.KHR_binary_glTF;
-
-                    // Create a bufferView based on the byte length and current offset
-                    var bufferViewKeys = Object.keys(bufferViews);
-                    while (bufferViewKeys.indexOf('binary_bufferView' + currentBinaryView) != -1) {
-                        currentBinaryView++;
-                    }
-
-                    var objectSource = object.extras._pipeline.source;
-                    var bufferViewId = 'binary_bufferView' + currentBinaryView;
-                    KHR_binary_glTF.bufferView = bufferViewId; //Create bufferview
-                    bufferViews[bufferViewId] = {
-                        "buffer": "binary_glTF",
-                        "byteLength": objectSource.length,
-                        "byteOffset": currentOffset
-                    };
-                    currentOffset += objectSource.length;
-
-                    // Append the object source to the binary body
-                    body = Buffer.concat([body, objectSource]);
-
-                    // Add additional properties for images
-                    if (name === 'images') {
-                        KHR_binary_glTF.mimeType = mime.lookup(object.extras._pipeline.extension);
-                        
-                        var dimensions = sizeOf(object.extras._pipeline.source);
-                        KHR_binary_glTF.width = dimensions.width;
-                        KHR_binary_glTF.height = dimensions.height;
-                    }
-                }
-            }
-        }
-    }
-
-    updateBinaryObject('shaders');
-    updateBinaryObject('images');
-
-    buffers.binary_glTF.byteLength = currentOffset;
-
-    // Remove extras objects before writing
-    removePipelineExtras(gltf);
-
-    // Create padded binary scene string and calculate total length
-    var sceneString = JSON.stringify(gltf);
-    var sceneLength = Buffer.byteLength(sceneString);
-    sceneLength += 4 - (sceneLength % 4);
-    var padding = new Array(sceneLength + 1).join(' ');
-    sceneString = (sceneString + padding).substring(0, sceneLength);
-    var bodyOffset = 20 + sceneLength;
-    var glbLength = bodyOffset + body.length;
-    
-    // Write binary glTF header (magic, version, length, sceneLength, sceneFormat)
-    var header = new Buffer(20);
-    header.write('glTF', 0);
-    header.writeUInt32LE(1, 4);
-    header.writeUInt32LE(glbLength, 8);
-    header.writeUInt32LE(sceneLength, 12);
-    header.writeUInt32LE(0, 16);
-
-    // Create scene buffer and overall buffer
-    var scene = new Buffer(sceneString);
-    var glb = Buffer.concat([header, scene, body], glbLength);
->>>>>>> 30a5565f
-
-    fs.writeFile(outputPath, glb, function (err) {
-        if (err) {
-            callback(err);
-        }
-    });
+'use strict';
+var fs = require('fs');
+var path = require('path');
+var mkdirp = require('mkdirp');
+var getBinaryGltf = require('./getBinaryGltf');
+
+module.exports = writeBinaryGltf;
+
+function writeBinaryGltf(gltf, outputPath, createDirectory, callback) {
+    // Correct output path extension if necessary
+    var outputExtension = path.extname(outputPath);
+    if (outputExtension !== '.glb') {
+        outputPath = path.basename(outputPath, outputExtension) + '.glb';
+    }
+    // Create the output directory if specified
+    if (createDirectory) {
+        outputPath = path.join(path.dirname(outputPath), 'output', path.basename(outputPath));
+        mkdirp.sync(path.dirname(outputPath));
+    }
+
+    var glb = getBinaryGltf(gltf, callback);
+    fs.writeFile(outputPath, glb, function (err) {
+        if (err) {
+            callback(err);
+        }
+    });
 }