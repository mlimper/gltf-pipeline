'use strict';
var Cesium = require('cesium');
var baryCentricCoordinates = Cesium.barycentricCoordinates;
var Cartesian2 = Cesium.Cartesian2;
var Cartesian3 = Cesium.Cartesian3;
var CesiumMath = Cesium.Math;
var defaultValue = Cesium.defaultValue;
var defined = Cesium.defined;
var DeveloperError = Cesium.DeveloperError;
var Matrix3 = Cesium.Matrix3;
var Matrix4 = Cesium.Matrix4;
var Quaternion = Cesium.Quaternion;
var Ray = Cesium.Ray;
var ShaderSource = Cesium.ShaderSource;
var WebGLConstants = Cesium.WebGLConstants;
var IntersectionTests = Cesium.IntersectionTests;

var byteLengthForComponentType = require('./byteLengthForComponentType');
var clone = require('clone');
var Jimp = require('jimp');
var NodeHelpers = require('./NodeHelpers');
var readAccessor = require('./readAccessor');
<<<<<<< HEAD
var StaticUniformGrid = require('./StaticUniformGrid');
=======
var GeometryMath = require('./GeometryMath');
var getUniqueId = require('./getUniqueId');
>>>>>>> cbf9ed7f

module.exports = {
    bakeAmbientOcclusion: bakeAmbientOcclusion,
    generateOptions: generateOptions,
    generateRaytracerScene: generateRaytracerScene,
    computeAmbientOcclusionAt: computeAmbientOcclusionAt,
    raytraceAtTriangleCenters: raytraceAtTriangleCenters,
    raytraceOverTriangleSamples: raytraceOverTriangleSamples
};

var scratchRay = new Ray();
var barycentricCoordinateScratch = new Cartesian3();
var worldPositionScratch = new Cartesian3();
var worldNormalScratch = new Cartesian3();
var cartesian2Scratch = new Cartesian2();
var quaternionScratch = new Quaternion();
var matrix3Scratch = new Matrix3();
var matrix4Scratch = new Matrix4();
var trianglePixelMarchScratch = new TrianglePixelMarchOptions();
var computeAmbientOcclusionAtScratch = new ComputeAmbientOcclusionAtOptions();

// AO options
// Basic:
// - toTexture: Bake AO to existing diffuse textures instead of to vertices. Does not modify shaders. Default: false
// - groundPlane: Add a groundplane at the lowest point of the model for AO computation. Default: false
// - ambientShadowContribution: amount of AO to show when blending between shader computed lighting and AO. 1.0 is full AO, 0.5 is a 50/50 blend. Default: 0.5
// - quality: Valid settings are high, medium, and low. Default: low

// Advanced quality settings:
// - density: for vertex baking mode, sample count per unit length at which to generate additional sample points. Default: 4.0, 2.0, 1.0
// - resolution: for texture baking mode, resolution at which to generate an AO texture. AO texture will be scaled to diffuse texture. Default: 512, 256, 128.
// - numberRays: number of rays to cast from each sample point. Clamps to nearest smaller square. Default: 64, 36, 16
// - triangleCenterOnly: for vertex baking mode, do not sample a triangle's area in addition to its center using a grid. Default: false

// Advanced appearance settings:
// - rayDistance: ray bottom-out distance in world-space units. Default: 20% of the model's smallest Axis Aligned Bounding Box dimension
// - nearCull: near cull depth for ray-triangle collisions. Default: 0.0001 units in world space.
// - shaderMode: how should the shader use per-vertex AO? Valid settings are multiply, replace, and blend. Default: blend
// - scene: which scene to use when baking AO. Default: gltf default

function bakeAmbientOcclusion(aoOptions) {
    var options = generateOptions(aoOptions);
    var gltf = aoOptions.gltfWithExtras;

    ////// Generate triangle soup //////
    // Requires each mesh to occur only once in the scene
    var scene = gltf.scenes[options.sceneID];
    var raytracerScene = generateRaytracerScene(options);

    ////// Raytrace for each primitive and add to the gltf //////
    var parameters = {
        raytracerScene: raytracerScene,
        resolution: options.resolution,
        density: options.density
    };

    if (options.toTexture) {
        NodeHelpers.forEachPrimitiveInScene(gltf, scene, raytraceToTexels, parameters);
        bakeToTexture({
            gltf : gltf,
            scene : scene,
            resolution : options.resolution,
            aoBufferByPrimitive : raytracerScene.aoBufferByPrimitive
        });
    } else {
        NodeHelpers.forEachPrimitiveInScene(gltf, scene, raytraceAtTriangleCenters, parameters);
        if (!options.triangleCenterOnly) {
            NodeHelpers.forEachPrimitiveInScene(gltf, scene, raytraceOverTriangleSamples, parameters);
        }
        bakeToVertices({
            gltf : gltf,
            scene : scene,
            aoBufferByPrimitive : raytracerScene.aoBufferByPrimitive,
            shaderMode : options.shaderMode,
            ambientShadowContribution : options.ambientShadowContribution
        });
    }
}

function generateOptions(aoOptions) {
    if (!defined(aoOptions.gltfWithExtras)) {
        throw new DeveloperError('gltfWithExtras is required');
    }

    var options = {
        toTexture: false,
        groundPlane: false,
        ambientShadowContribution: 0.5,
        density: 1.0,
        resolution: 128,
        numberRays: 16,
        triangleCenterOnly: false,
        rayDistance : -1.0, // indicates that rayDistance must be computed
        nearCull : 0.0001,
        shaderMode : 'blend',
        sceneID : aoOptions.gltfWithExtras.scene,
        gltfWithExtras : aoOptions.gltfWithExtras
    };

    if (defined(aoOptions)) {
        options.toTexture = defaultValue(aoOptions.toTexture, options.toTexture);
        options.groundPlane = defaultValue(aoOptions.groundPlane, options.groundPlane);
        options.ambientShadowContribution = defaultValue(aoOptions.ambientShadowContribution, options.ambientShadowContribution);
        var quality = aoOptions.quality;

        // Change quality settings to match requested base quality, if not medium
        if (quality === 'high') {
            options.density = 4.0;
            options.resolution = 512;
            options.numberRays = 64;
        } else if (quality === 'medium') {
            options.density = 2.0;
            options.resolution = 256;
            options.numberRays = 36;
        }
        options.density = defaultValue(aoOptions.density, options.density);
        options.resolution = defaultValue(aoOptions.resolution, options.resolution);
        options.numberRays = defaultValue(aoOptions.numberRays, options.numberRays);
        options.triangleCenterOnly = defaultValue(aoOptions.triangleCenterOnly, options.triangleCenterOnly);

        options.rayDistance = defaultValue(aoOptions.rayDistance, options.rayDistance );
        options.nearCull = defaultValue(aoOptions.nearCull, options.nearCull);
        options.shaderMode = defaultValue(aoOptions.shaderMode, options.shaderMode);
        options.sceneID = defaultValue(aoOptions.scene, options.sceneID);
    }

    if (!defined(options.sceneID)) {
        throw new DeveloperError('No scene specified, and gltf has no default scene.');
    }
    return options;
}

////////// adding to the gltf by vertex //////////

// helper for bakeToVertices
function checkShadingChain(primitive, meshPrimitiveID, parameters) {
    if (parameters.aoBufferByPrimitive.hasOwnProperty(meshPrimitiveID)) {
        var materialID = primitive.material;
        var techniqueID = parameters.materials[materialID].technique;
        var programID = parameters.techniques[techniqueID].program;
        var program = parameters.programs[programID];
        var fragmentShaderID = program.fragmentShader;
        var vertexShaderID = program.vertexShader;

        parameters.materialCloneIDs[materialID] = '';
        parameters.techniqueCloneIDs[techniqueID] = '';
        parameters.programCloneIDs[programID] = '';
        parameters.vertexShaderCloneIDs[vertexShaderID] = '';
        parameters.fragmentShaderCloneIDs[fragmentShaderID] = '';
    }
}

function cloneJsonAsNeeded(id, cloneIds, items) {
    var cloneID = cloneIds[id];
    if (defined(cloneID)) {
        if (cloneID === '') { // No clone exists yet. Make one!
            cloneID = id + "_noAO";
            items[cloneID] = clone(items[id]);
            cloneIds[id] = cloneID;
        }
        return cloneID;
    }
    return id;
}

function cloneShadingChain(primitive, meshPrimitiveID, parameters) {
    // Only clone if a primitive that won't have AO still depends on these gltf items.
    if (!parameters.aoBufferByPrimitive.hasOwnProperty(meshPrimitiveID)) {
        var materials = parameters.materials;
        var techniques = parameters.techniques;
        var programs = parameters.programs;
        var shaders = parameters.shaders;

        // For each item in the shading chain, clone it if no clone exists.
        var materialID = primitive.material;
        primitive.material = cloneJsonAsNeeded(materialID, parameters.materialCloneIDs, materials);

        var material = materials[primitive.material];
        material.technique = cloneJsonAsNeeded(material.technique, parameters.techniqueCloneIDs, techniques);

        var technique = techniques[material.technique];
        technique.program = cloneJsonAsNeeded(technique.program, parameters.programCloneIDs, programs);

        var program = programs[technique.program];
        program.vertexShader = cloneJsonAsNeeded(program.vertexShader, parameters.vertexShaderCloneIDs, shaders);
        program.fragmentShader = cloneJsonAsNeeded(program.fragmentShader, parameters.fragmentShaderCloneIDs, shaders);
    }
}

function bakeToVertices(options) {
    var gltf = options.gltf;
    var scene = options.scene;
    var aoBufferByPrimitive = options.aoBufferByPrimitive;

    // Add the new vertex data to the buffers along with bufferViews and accessors
    addVertexData({
        gltf : gltf,
        scene : scene,
        aoBufferByPrimitive : aoBufferByPrimitive
    });

    // Build lists of shaders, techniques, and primitives that need to be edited.
    // Basically, edit anything used by a primitive that has AO data lying around.
    // If anything is used by a primitive that doesn't have per-vertex AO, clone it first.
    var parameters = {
        aoBufferByPrimitive: aoBufferByPrimitive,
        materials: gltf.materials,
        techniques: gltf.techniques,
        programs: gltf.programs,
        shaders: gltf.shaders,
        // Use the keys to keep track of what needs editing.
        // If an item gets cloned, store the clone's name as the value.
        materialCloneIDs: {},
        techniqueCloneIDs: {},
        programCloneIDs: {},
        vertexShaderCloneIDs: {},
        fragmentShaderCloneIDs: {}
    };

    NodeHelpers.forEachPrimitiveInScene(gltf, scene, checkShadingChain, parameters);

    // Clone materials, techniques, programs, and shaders as needed by primitives in other scenes.
    var sceneIDs = gltf.scenes;
    for (var otherSceneID in sceneIDs) {
        if (sceneIDs.hasOwnProperty(otherSceneID)) {
            var otherScene = sceneIDs[otherSceneID];
            NodeHelpers.forEachPrimitiveInScene(gltf, otherScene, cloneShadingChain, parameters);
        }
    }

    // Edit the shaders.
    // This can mean tracking down the unlit diffuse color input from the technique.
    addAoToShaders({
        gltf : gltf,
        techniqueIds : Object.keys(parameters.techniqueCloneIDs),
        shaderMode : options.shaderMode,
        ambientShadowContribution : options.ambientShadowContribution
    });

    // Edit the programs: add the ao attribute
    var programCloneIds = parameters.programCloneIDs;
    for (var programID in programCloneIds) {
        if (programCloneIds.hasOwnProperty(programID)) {
            gltf.programs[programID].attributes.push('a_ambientOcclusion');
        }
    }

    var techniqueCloneIds = parameters.techniqueCloneIDs;
    // Edit the techniques: add ao to attributes, add ao to parameters
    for (var techniqueID in techniqueCloneIds) {
        if (techniqueCloneIds.hasOwnProperty(techniqueID)) {
            var technique = gltf.techniques[techniqueID];
            technique.attributes.a_ambientOcclusion = 'vertex_ao';
            technique.parameters.vertex_ao = {
                semantic: '_OCCLUSION',
                type: WebGLConstants.FLOAT
            };
        }
    }
}

// Helper for addVertexData
function concatenateAoBuffers(primitive, meshPrimitiveID, parameters) {
    if (parameters.aoBufferByPrimitive.hasOwnProperty(meshPrimitiveID)) {
        var aoBuffer = parameters.aoBufferByPrimitive[meshPrimitiveID];
        var vertexCount = aoBuffer.samples.length;
        var samples = aoBuffer.samples;
        var counts = aoBuffer.count;
        for (var i = 0; i < vertexCount; i++) {
            samples[i] = 1.0 - (samples[i]/counts[i]);
        }
        parameters.allAOData = parameters.allAOData.concat(samples);
        parameters.primitiveOrder.push(primitive);
        parameters.primitiveNames.push(meshPrimitiveID);
        parameters.primitiveVertexCounts.push(vertexCount);
    }
}

function addVertexData(options) {
    var gltf = options.gltf;
    var scene = options.scene;
    var aoBufferByPrimitive = options.aoBufferByPrimitive;

    // Get all the ao vertex data together, ordered parallel with the vertex data
    // - append all the aoBuffers from the primitives
    // - record the order for the accessors
    var parameters = {
        aoBufferByPrimitive: aoBufferByPrimitive,
        primitiveOrder: [],
        primitiveNames: [],
        primitiveVertexCounts: [],
        allAOData: []
    };

    NodeHelpers.forEachPrimitiveInScene(gltf, scene, concatenateAoBuffers, parameters);

    var primitiveOrder = parameters.primitiveOrder;
    var allAOData = parameters.allAOData;
    var allAODataLength = allAOData.length;

    var aoBufferId = getUniqueId(gltf, 'aoBuffer');

    gltf.buffers[aoBufferId] = {
        input: {
            byteLength : allAODataLength * byteLengthForComponentType(WebGLConstants.FLOAT),
            type: 'arrayBuffer',
            uri: 'data:'
        },
        extras: {
            _pipeline: {
                source: new Buffer(new Float32Array(allAOData).buffer),
                extension: '.bin'
            }
        }
    };

    // add buffer view
    var aoBufferViewId = getUniqueId(gltf, 'aoBufferView');

    gltf.bufferViews[aoBufferViewId] = {
        buffer: aoBufferId,
        byteOffset: 0,
        byteLength: allAODataLength * 4,
        target: WebGLConstants.ARRAY_BUFFER
    };

    // add accessor for each primitive
    var primitiveCount = primitiveOrder.length;
    var byteOffset = 0;
    for (var i = 0; i < primitiveCount; i++) {
        var primitive = primitiveOrder[i];
        var primitiveVertexCount = parameters.primitiveVertexCounts[i];
        var name = 'accessor_' + parameters.primitiveNames[i] + '_AO';
        primitive.attributes._OCCLUSION = name;
        gltf.accessors[name] = {
            bufferView: aoBufferViewId,
            byteOffset: byteOffset,
            componentType: WebGLConstants.FLOAT,
            count: primitiveVertexCount,
            type: 'SCALAR'
        };
        byteOffset += primitiveVertexCount * 4;
    }
}

function addAoToShaders(options) {
    var gltf = options.gltf;
    var techniqueIds = options.techniqueIds;
    var shaderMode = options.shaderMode;
    var ambientShadowContribution = options.ambientShadowContribution;

    // Keep track of which shaders have been edited
    var shaders = gltf.shaders;
    var shadersEdited = {};
    for (var shaderID in shaders) {
        if (shaders.hasOwnProperty(shaderID)) {
            shadersEdited[shaderID] = false;
        }
    }

    // For each technique,
    var techniquesCount = techniqueIds.length;
    for (var i = 0; i < techniquesCount; i++) {
        var technique = gltf.techniques[techniqueIds[i]];
        var program = gltf.programs[technique.program];

        var glslNewAttributes = 'attribute float a_ambientOcclusion; \n'; // snippet for adding attributes
        var glslNewVaryings = 'varying float v_ambientOcclusion; \n'; // snippet for adding varying
        var glslPassThrough = 'v_ambientOcclusion = a_ambientOcclusion; \n'; // snippet for passing values from vs to fs
        var glslChangeColor; // snippet for editing the final glsl color
        var glslDiffuseColor; // snippet for accessing the diffuse color

        if (shaderMode !== 'multiply') {
            // Check for a diffuse uniform and note if it's a texture or a term
            var diffuseParameter = technique.parameters.diffuse;
            if (!defined(diffuseParameter)) {
                throw new DeveloperError('Could not find parameter diffuse in technique ' + techniqueIds[i]);
            }

            var uniforms = technique.uniforms;
            // fetch the uniform name for the diffuse uniform
            for (var uniformName in uniforms) {
                if (uniforms.hasOwnProperty(uniformName)) {
                    if (uniforms[uniformName] === 'diffuse') {
                        glslDiffuseColor = uniformName;
                        break;
                    }
                }
            }
            if (diffuseParameter.type === WebGLConstants.SAMPLER_2D) {
                // find the varying for the texture coordinate by looking at the attribute.
                var attributes = technique.attributes;
                var texCoordVarying = '';
                var vertexShader = shaders[program.vertexShader];
                for (var attributeName in attributes) {
                    if (attributes.hasOwnProperty(attributeName)) {
                        if (attributes[attributeName] === 'texcoord0') {
                            texCoordVarying = getTexcoordVarying({
                                attributeName: attributeName,
                                vertexShader: vertexShader
                            });
                            break;
                        }
                    }
                }
                if (texCoordVarying === '') {
                    throw new DeveloperError('Could not find attribute a_texcoord0 or corresponding varying in technique ' + techniqueIds[i]);
                }
                glslDiffuseColor = 'texture2D(' + glslDiffuseColor + ', ' + texCoordVarying + ')';
            }
            glslDiffuseColor += '.rgb';
        }

        switch(shaderMode) {
            case 'multiply':
                glslChangeColor = 'gl_FragColor.rgb *= v_ambientOcclusion; \n';
                break;
            case 'replace':
                glslChangeColor = 'gl_FragColor.rgb = v_ambientOcclusion * ' + glslDiffuseColor + '; \n';
                break;
            default: // mix
                glslChangeColor = 'gl_FragColor.rgb = mix(gl_FragColor.rgb, gl_FragColor.a * v_ambientOcclusion * ' +
                    glslDiffuseColor + ', ' + ambientShadowContribution + '); \n';
                break;
        }

        // Replace the shaders in the gltf
        if (!shadersEdited[program.vertexShader]) {
            shadersEdited[program.vertexShader] = true;
            editShader({
                shader: shaders[program.vertexShader],
                newVaryingsAttributes: glslNewAttributes + glslNewVaryings,
                mainNewName: 'mainBeforeAO',
                commandsForNewMain: glslPassThrough
            });
        }
        if (!shadersEdited[program.fragmentShader]) {
            shadersEdited[program.fragmentShader] = true;
            editShader({
                shader: shaders[program.fragmentShader],
                newVaryingsAttributes: glslNewVaryings,
                mainNewName: 'mainBeforeAO',
                commandsForNewMain: glslChangeColor
            });
        }
    }
}

function editShader(options) {
    var shader = options.shader;
    var newVaryingsAttributes = options.newVaryingsAttributes;
    var mainNewName = options.mainNewName;
    var commandsForNewMain = options.commandsForNewMain;

    var sourceString = shader.extras._pipeline.source.toString();
    // Wrap main
    sourceString = ShaderSource.replaceMain(sourceString, mainNewName);
    var newSourceString = '';

    newSourceString += sourceString;
    newSourceString += newVaryingsAttributes;
    newSourceString += '\n' +
        'void main() \n' +
        '{ \n' +
        '    ' + mainNewName + '(); \n';
    newSourceString += '    ' + commandsForNewMain;
    newSourceString +='}';

    // Repack into source
    shader.extras._pipeline.source = new Buffer(newSourceString);
}

function getTexcoordVarying(options) {
    // Find the line in the vertex shader that puts the texture coordinate into a varying.
    // This gets us the varying to use in the fragment shader.
    var vertexShader = options.vertexShader;
    var sourceString = vertexShader.extras._pipeline.source.toString();
    var instructions = sourceString.trim().split(';');
    var instructionCount = instructions.length;
    // extract the varyings
    var varyingNames = [];
    var instruction = '';
    for (var i = 0; i < instructionCount; i++) {
        instruction = instructions[i].trim();
        var tokens = instruction.split(' ');
        if (tokens[0] === 'varying' && tokens[1] === 'vec2') {
            varyingNames.push(tokens[2]);
        }
    }
    var varyingAssignmentToken = '=' + options.attributeName;
    for (i = 0; i < instructionCount; i++) {
        instruction = instructions[i].replace(/\s/g,''); // remove all whitespace
        var varyingNameEnd = instruction.indexOf(varyingAssignmentToken);
        if (varyingNameEnd > 0) {
            // Extract the texture coordinate varying
            var candidateName = instruction.substring(0, varyingNameEnd);
            if (varyingNames.indexOf(candidateName) >= 0) {
                return candidateName;
            }
        }
    }
}

////////// adding to the gltf by texture //////////

function bakeToTexture(options) {
    // find material with a diffuse texture parameter to clone as needed
    var gltf = options.gltf;
    var scene = options.scene;
    var resolution = options.resolution;
    var aoBufferByPrimitive = options.aoBufferByPrimitive;

    var materials = gltf.materials;
    var textures = gltf.textures;

    var exampleMaterialID;
    var exampleTextureID;
    var exampleImageID;

    for (var materialID in materials) {
        if (materials.hasOwnProperty(materialID)) {
            var material = materials[materialID];
            if (defined(material.values) && defined(material.values.diffuse)) {
                if (typeof material.values.diffuse === 'string') {
                    exampleMaterialID = materialID;
                    exampleTextureID = material.values.diffuse;
                    exampleImageID = textures[exampleTextureID].source;
                    break;
                }
            }
        }
    }

    if (!defined(exampleMaterialID)) {
        throw new DeveloperError('Could not find any materials with a diffuse texture.');
    }

    // Build a hash of materials, textures, and images we've seen so far to ensure uniqueness
    var parameters = {
        materialsSeen: {},
        texturesSeen: {},
        imagesSeen: {},
        exampleMaterialID: exampleMaterialID,
        exampleTextureID: exampleTextureID,
        exampleImageID: exampleImageID,
        resolution: resolution,
        gltf: gltf,
        aoBufferByPrimitive: aoBufferByPrimitive
    };

    // Bake AO for each primitive in the scene
    NodeHelpers.forEachPrimitiveInScene(gltf, scene, addAoToImage, parameters);
}

function addAoToImage(primitive, meshPrimitiveID, parameters) {
    // Enforce material/texture/image uniqueness
    var gltf = parameters.gltf;
    var diffuseImage = ensureImageUniqueness({
        gltf : gltf,
        primitive : primitive,
        meshPrimitiveID : meshPrimitiveID,
        state : parameters
    });
    diffuseImage.extras._pipeline.imageChanged = true;
    var diffuseImageJimp = diffuseImage.extras._pipeline.jimpImage;
    var goalResolution = diffuseImageJimp.bitmap.width;

    // Post process the AO
    var jimpAO = gltf.extras._pipeline.jimpScratch;
    postProcessAO({
        aoBuffer : parameters.aoBufferByPrimitive[meshPrimitiveID],
        dataResolution : parameters.resolution,
        goalResolution : goalResolution,
        jimpAO : jimpAO
    });

    // Modify the diffuse image with AO
    for (var x = 0; x < goalResolution; x++) {
        for (var y = 0; y < goalResolution; y++) {
            var idx = (goalResolution * y + x) * 4;
            var aoValue = 1.0 - (jimpAO.bitmap.data[idx + 3] / 255.0);

            // darken each channel by the ao value
            diffuseImageJimp.bitmap.data[idx] *= aoValue;
            diffuseImageJimp.bitmap.data[idx + 1] *= aoValue;
            diffuseImageJimp.bitmap.data[idx + 2] *= aoValue;
        }
    }
}

function postProcessAO(options) {
    var aoBuffer = options.aoBuffer;
    var dataResolution = options.dataResolution;
    var goalResolution = options.goalResolution;
    var jimpAO = options.jimpAO;

    // Copy the data over to the jimp
    jimpAO.resize(dataResolution, dataResolution);
    for (var x = 0; x < dataResolution; x++) {
        for (var y = 0; y < dataResolution; y++) {
            var dataIdx = dataResolution * y + x;
            var sampleCount = aoBuffer.count[dataIdx];
            var value = 0.0;
            value = 255.0 * (aoBuffer.samples[dataIdx] / sampleCount);
            jimpAO.bitmap.data[dataIdx * 4 + 3] = value;
        }
    }
    // Resize the data to match the goal resolution
    jimpAO.resize(goalResolution, goalResolution, Jimp.RESIZE_BEZIER);
}

function cloneAndSetupMaterialTextureImage(options) {

    var newMaterialID = options.newMaterialID;
    var newTextureID = options.newTextureID;
    var newImageID = options.newImageID;

    var materials = options.materials;
    var textures = options.textures;
    var images = options.images;

    var newImage;
    var newTexture;
    var newMaterial;

    if (defined(newImageID)) {
        var oldImage = images[options.oldImageID];
        newImage = clone(oldImage);
        newImage.extras._pipeline.jimpImage = oldImage.extras._pipeline.jimpImage.clone();
        images[newImageID] = newImage;
    }
    if (defined(newTextureID)) {
        var oldTexture = textures[options.oldTextureID];
        newTexture = clone(oldTexture);
        newTexture.source = newImageID;
        textures[newTextureID] = newTexture;
        if (defined(newMaterialID)) {
            newMaterial = clone(materials[options.oldMaterialID]);
            newMaterial.texture = newTextureID;
            materials[newMaterialID] = newMaterial;
        }
    }
}

// Check and modify the given material to ensure every primitive gets a unique material, texture, and image
function ensureImageUniqueness(options) {
    var gltf = options.gltf;
    var primitive = options.primitive;
    var meshPrimitiveID = options.meshPrimitiveID;
    var state = options.state;

    var materialsSeen = state.materialsSeen;
    var texturesSeen = state.texturesSeen;
    var imagesSeen = state.imagesSeen;

    var allMaterials = gltf.materials;
    var allTextures = gltf.textures;
    var allImages = gltf.images;

    // Generate some new IDs
    var newMaterialID = meshPrimitiveID + '_AO_material';
    var newTextureID = meshPrimitiveID + '_AO_texture';
    var newImageID = meshPrimitiveID + '_AO_image';

    // Grab the existing material
    var materialID = primitive.material;
    var material = allMaterials[materialID];
    var values = material.values;
    var diffuse = values.diffuse;

    // Check if the material has a diffuse texture material. if not,
    // - clone the example material
    // - clone the example texture
    // - clone the example image. resize to resolution and set to diffuse color, if any
    if (!defined(diffuse) || typeof diffuse !== 'string') {
        cloneAndSetupMaterialTextureImage({
            newMaterialID : newMaterialID,
            newTextureID : newTextureID,
            newImageID : newImageID,
            oldMaterialID : state.exampleMaterialID,
            oldTextureID : state.exampleTextureID,
            oldImageID : state.exampleImageID,
            materials : allMaterials,
            textures : allTextures,
            images : allImages
        });

        var color = defaultValue(diffuse, [1.0, 1.0, 1.0, 1.0]);
        // For jimp
        color[0] *= 255;
        color[1] *= 255;
        color[2] *= 255;
        color[3] *= 255;

        var newJimpImage = allImages[newImageID].extras._pipeline.jimpImage;

        var resolution = state.resolution;
        newJimpImage.resize(resolution, resolution);
        var hexColor = Jimp.rgbaToInt(color[0], color[1], color[2], color[3]);
        for (var x = 0; x < resolution; x++) {
            for (var y = 0; y < resolution; y++) {
                newJimpImage.setPixelColor(x, y, hexColor);
            }
        }
        primitive.material = newMaterialID;
        return allImages[newImageID];
    }

    var textureID = diffuse;
    var imageID = allTextures[textureID].source;

    if (materialsSeen.hasOwnProperty(materialID)) {
        // Check if the material is unique. If not, clone material, texture, and image
        cloneAndSetupMaterialTextureImage({
            newMaterialID : newMaterialID,
            newTextureID : newTextureID,
            newImageID : newImageID,
            oldMaterialID : materialID,
            oldTextureID : textureID,
            oldImageID : imageID,
            materials : allMaterials,
            textures : allTextures,
            images : allImages
    });
        primitive.material = newMaterialID;
    } else if(texturesSeen.hasOwnProperty(textureID)) {
        // Check if the texture is unique. If not clone the texture and the image.
        cloneAndSetupMaterialTextureImage({
            newTextureID : newTextureID,
            newImageID : newImageID,
            oldMaterialID : materialID,
            oldTextureID : textureID,
            oldImageID : imageID,
            materials : allMaterials,
            textures : allTextures,
            images : allImages
        });
        values.diffuse = newTextureID;
    } else if(imagesSeen.hasOwnProperty(imageID)) {
        // Check if the image is unique. if not, clone the image.
        var texture = allTextures[textureID];
        cloneAndSetupMaterialTextureImage({
            newImageID : newImageID,
            oldMaterialID : materialID,
            oldTextureID : textureID,
            oldImageID : imageID,
            materials : allMaterials,
            textures : allTextures,
            images : allImages
        });
        texture.source = newImageID;
    } else {
        // If nothing was cloned, mark this material, texture, and image as seen
        materialsSeen[materialID] = true;
        texturesSeen[textureID] = true;
        imagesSeen[imageID] = true;
        newImageID = imageID;
    }
    return allImages[newImageID];
}

////////// loading //////////

function generateRaytracerScene(options) {
    // Set up data we need for sampling. generate "triangle soup" over the whole scene.
    var gltf = options.gltfWithExtras;
    var accessors = gltf.accessors;
    var scene = gltf.scenes[options.sceneID];

    // read all accessors in one go to avoid repeated read-and-conversion
    var bufferDataByAccessor = {};

    for (var accessorID in accessors) {
        if (accessors.hasOwnProperty(accessorID)) {
            var accessor = accessors[accessorID];
            bufferDataByAccessor[accessorID] = readAccessor(gltf, accessor);
        }
    }

    var raytracerScene = {
        bufferDataByAccessor: bufferDataByAccessor,
<<<<<<< HEAD
        numberSamples: defaultValue(options.numberSamples, 16),
        rayDepth: defaultValue(options.rayDepth, 1.0), // TODO: compute dynamic default ray depth?
=======
        numberRays: options.numberRays,
        rayDistance: options.rayDistance,
        triangleSoup: [],
>>>>>>> cbf9ed7f
        aoBufferByPrimitive: {},
        nearCull: options.nearCull,
        toTexture: options.toTexture,
        sceneMin: new Cartesian3(Number.POSITIVE_INFINITY, Number.POSITIVE_INFINITY, Number.POSITIVE_INFINITY),
        sceneMax: new Cartesian3(Number.NEGATIVE_INFINITY, Number.NEGATIVE_INFINITY, Number.NEGATIVE_INFINITY)
    };

    // TODO: currently assuming each primitive appears in the scene once. figure out what to do when this is not true.

    // Generate all the world transform matrices
    NodeHelpers.computeFlatTransformScene(scene, gltf.nodes);

    var allTriangles = [];

    var parameters = {
        resolution: options.resolution,
        raytracerScene: raytracerScene,
        allTrianges: allTriangles
    };

    // Process each primitive
    NodeHelpers.forEachPrimitiveInScene(gltf, scene, processPrimitive, parameters);

<<<<<<< HEAD
    // Build the uniform grid
    raytracerScene.triangleUniformGrid = StaticUniformGrid.fromTriangleSoup(allTriangles, raytracerScene.rayDepth);
=======
    // Additional Scene processing

    var min = raytracerScene.sceneMin;
    var max = raytracerScene.sceneMax;

    // Generate a rayDistance as needed. Default to 20% of the smallest AABB dimension.
    if (raytracerScene.rayDistance < 0.0) {
        var smallestDimension = Math.min(max.x - min.x, max.y - min.y, max.z - min.z);
        raytracerScene.rayDistance = smallestDimension * 0.20;
    }

    if (options.groundPlane) {
        // Generate a ground plane as two massive triangles if requested
        // - should be big enough that no rays can "overshoot" it
        // - should be a little lower than scene min + nearCull so rays cast from points at min can still hit it.
        var rayPadWidth = raytracerScene.rayDistance * 2.0;
        var planeHeight = min.y - 1.5 * raytracerScene.nearCull;
        var minmin = new Cartesian3(min.x - rayPadWidth, planeHeight, min.z - rayPadWidth);
        var maxmin = new Cartesian3(max.x + rayPadWidth, planeHeight, min.z - rayPadWidth);
        var maxmax = new Cartesian3(max.x + rayPadWidth, planeHeight, max.z + rayPadWidth);
        var minmax = new Cartesian3(min.x - rayPadWidth, planeHeight, max.z + rayPadWidth);

        raytracerScene.triangleSoup.push([minmin, maxmin, maxmax]);
        raytracerScene.triangleSoup.push([minmin, maxmax, minmax]);
    }
>>>>>>> cbf9ed7f

    return raytracerScene;
}

function processPrimitive(primitive, meshPrimitiveID, parameters, node) {
    // AO only works with triangles, which is default if no mode specified
    if (defined(primitive.mode) && primitive.mode !== WebGLConstants.TRIANGLES) {
        return;
    }

    var raytracerScene = parameters.raytracerScene;
    var bufferDataByAccessor = raytracerScene.bufferDataByAccessor;
    var indices = bufferDataByAccessor[primitive.indices].data;
    var positions = bufferDataByAccessor[primitive.attributes.POSITION].data;
    var numberTriangles = indices.length / 3;
    var transform = node.extras._pipeline.flatTransform;

    var resolution = parameters.resolution;

    if (raytracerScene.toTexture) {
        if (!defined(primitive.attributes.TEXCOORD_0)) {
            throw new DeveloperError("Could not find TEXCOORD_0. Generate texture coordinates or bake to vertices instead.");
        }
        raytracerScene.aoBufferByPrimitive[meshPrimitiveID] = {
            resolution: resolution,
            samples: new Array(resolution * resolution).fill(0.0),
            count: new Array(resolution * resolution).fill(CesiumMath.EPSILON10) // avoid div0 without branching
        };
    } else {
        var vertexCount = positions.length;
        raytracerScene.aoBufferByPrimitive[meshPrimitiveID] = {
            samples: new Array(vertexCount).fill(0.0),
            count: new Array(vertexCount).fill(CesiumMath.EPSILON10) // avoid div0 without branching
        };
    }

    // Read each triangle's Cartesian3s using the index buffer
    for (var i = 0; i < numberTriangles; i++) {
        var index0 = indices[i * 3];
        var index1 = indices[i * 3 + 1];
        var index2 = indices[i * 3 + 2];

        // Generate a world space triangle geometry for the soup
        var position0 = Matrix4.multiplyByPoint(transform, positions[index0], new Cartesian3());
        var position1 = Matrix4.multiplyByPoint(transform, positions[index1], new Cartesian3());
        var position2 = Matrix4.multiplyByPoint(transform, positions[index2], new Cartesian3());

<<<<<<< HEAD
        var triangle = [
                position0, position1, position2
            ];
        parameters.allTrianges.push(triangle);
=======
        var triangle = [position0, position1, position2];
        raytracerScene.triangleSoup.push(triangle);
        raytracerScene.sceneMin.x = Math.min(position0.x, position1.x, position2.x, raytracerScene.sceneMin.x);
        raytracerScene.sceneMin.y = Math.min(position0.y, position1.y, position2.y, raytracerScene.sceneMin.y);
        raytracerScene.sceneMin.z = Math.min(position0.z, position1.z, position2.z, raytracerScene.sceneMin.z);
        raytracerScene.sceneMax.x = Math.max(position0.x, position1.x, position2.x, raytracerScene.sceneMax.x);
        raytracerScene.sceneMax.y = Math.max(position0.y, position1.y, position2.y, raytracerScene.sceneMax.y);
        raytracerScene.sceneMax.z = Math.max(position0.z, position1.z, position2.z, raytracerScene.sceneMax.z);
>>>>>>> cbf9ed7f
    }
}

////////// Rendering //////////

function TrianglePixelMarchOptions() {
    this.uv0 = new Cartesian2();
    this.uv1 = new Cartesian2();
    this.uv2 = new Cartesian2();
    this.position0 = new Cartesian3();
    this.position1 = new Cartesian3();
    this.position2 = new Cartesian3();
    this.normal0 = new Cartesian3();
    this.normal1 = new Cartesian3();
    this.normal2 = new Cartesian3();
    this.transform = new Matrix4();
    this.inverseTranspose  = new Matrix4();
    this.raytracerScene = {};
    this.pixelWidth = 0.0;
    this.resolution = 0;
    this.callback = undefined;
    this.parameters = {};
}

// Callback should expect arguments as parameters, contribution, count, pixelIndex
function trianglePixelMarch(options) {
    var uv0 = options.uv0;
    var uv1 = options.uv1;
    var uv2 = options.uv2;
    var position0 = options.position0;
    var position1 = options.position1;
    var position2 = options.position2;
    var normal0 = options.normal0;
    var normal1 = options.normal1;
    var normal2 = options.normal2;
    var transform = options.transform;
    var inverseTranspose = options.inverseTranspose;
    var raytracerScene = options.raytracerScene;
    var pixelWidth = options.pixelWidth;
    var resolution = options.resolution;

    var uMin = Math.min(uv0.x, uv1.x, uv2.x);
    var vMin = Math.min(uv0.y, uv1.y, uv2.y);
    var uMax = Math.max(uv0.x, uv1.x, uv2.x);
    var vMax = Math.max(uv0.y, uv1.y, uv2.y);

    // Perform a pixel march over the
    // 0.0, 0.0 to width, width is the bottom left pixel
    // 1.0-width, 1.0-width to 1.0, 1.0 is the top right pixel
    // Note: this is naive scanline rasterization, when conservative may be more appropriate, especially for textures.
    // See https://github.com/AnalyticalGraphicsInc/gltf-pipeline/issues/125
    var halfWidth = pixelWidth / 2.0;
    uMin = Math.floor(uMin / pixelWidth) * pixelWidth + halfWidth;
    vMin = Math.floor(vMin / pixelWidth) * pixelWidth + halfWidth;
    uMax = Math.floor(uMax / pixelWidth) * pixelWidth + halfWidth;
    vMax = Math.floor(vMax / pixelWidth) * pixelWidth + halfWidth;

    var barycentric = barycentricCoordinateScratch;

    var numberRays = raytracerScene.numberRays;
    var sqrtNumberRays = Math.floor(Math.sqrt(numberRays));
    numberRays = sqrtNumberRays * sqrtNumberRays;

    computeAmbientOcclusionAtScratch.numberRays = numberRays;
    computeAmbientOcclusionAtScratch.sqrtNumberRays = sqrtNumberRays;
    computeAmbientOcclusionAtScratch.triangles = raytracerScene.triangleSoup;
    computeAmbientOcclusionAtScratch.nearCull = raytracerScene.nearCull;
    computeAmbientOcclusionAtScratch.rayDistance = raytracerScene.rayDistance;

    var uStep = uMin;
    while(uStep < uMax) {
        var vStep = vMin;
        while(vStep < vMax) {
            // Use the triangle's uv coordinates to compute this texel's barycentric coordinates on the triangle
            cartesian2Scratch.x = uStep;
            cartesian2Scratch.y = vStep;
            barycentric = baryCentricCoordinates(cartesian2Scratch, uv0, uv1, uv2, barycentric);

            // Not in triangle
            if (barycentric.x < 0.0 || barycentric.y < 0.0 || barycentric.z < 0.0) {
                vStep += pixelWidth;
                continue;
            }

            // Use this barycentric coordinate to compute the local space position and normal on the triangle
            var position = worldPositionScratch;
            var normal = worldNormalScratch;
            GeometryMath.sumBarycentric(barycentric, position0, position1, position2, position);
            GeometryMath.sumBarycentric(barycentric, normal0, normal1, normal2, normal);

            // Transform to world space
            Matrix4.multiplyByPoint(transform, position, position);
            Matrix4.multiplyByPointAsVector(inverseTranspose, normal, normal);
            Cartesian3.normalize(normal, normal);

            // Raytrace
            computeAmbientOcclusionAtScratch.position = position;
            computeAmbientOcclusionAtScratch.normal = normal;

            var contribution = computeAmbientOcclusionAt(computeAmbientOcclusionAtScratch);

            options.callback(options.parameters, contribution, numberRays, Math.floor(uStep / pixelWidth) + Math.floor(vStep / pixelWidth) * resolution);
            vStep += pixelWidth;
        }
        uStep += pixelWidth;
    }
}

function texelCallback(aoBuffer, contribution, numberRays, pixelIndex) {
    aoBuffer.count[pixelIndex] += numberRays;
    aoBuffer.samples[pixelIndex] += contribution;
}

function raytraceToTexels(primitive, meshPrimitiveID, parameters, node) {
    var raytracerScene = parameters.raytracerScene;
    var aoBuffer = raytracerScene.aoBufferByPrimitive[meshPrimitiveID];
    // If this primitive has no aoBuffer, skip. It's possible that this primitive is not triangles.
    if (!defined(aoBuffer)) {
        return;
    }

    var bufferDataByAccessor = raytracerScene.bufferDataByAccessor;
    var indices = bufferDataByAccessor[primitive.indices].data;
    var positions = bufferDataByAccessor[primitive.attributes.POSITION].data;
    var normals = bufferDataByAccessor[primitive.attributes.NORMAL].data;
    var uvs = bufferDataByAccessor[primitive.attributes.TEXCOORD_0].data;
    var numTriangles = indices.length / 3;
    var transform = node.extras._pipeline.flatTransform;
    var inverseTranspose = matrix4Scratch;
    inverseTranspose = Matrix4.transpose(transform, inverseTranspose);
    inverseTranspose = Matrix4.inverse(inverseTranspose, inverseTranspose);

<<<<<<< HEAD
    var triangleUniformGrid = raytracerScene.triangleUniformGrid;
    var numberSamples = raytracerScene.numberSamples;
    var sqrtNumberSamples = Math.floor(Math.sqrt(numberSamples));
    var aoBuffer = raytracerScene.aoBufferByPrimitive[meshPrimitiveID];
=======
>>>>>>> cbf9ed7f
    var resolution = parameters.resolution;
    var pixelWidth = 1.0 / resolution;

    // For each position on a triangle corresponding to a texel center,
    // raytrace ambient occlusion.
    for (var i = 0; i < numTriangles; i++) {
        var i0 = indices[i * 3];
        var i1 = indices[i * 3 + 1];
        var i2 = indices[i * 3 + 2];

        trianglePixelMarchScratch.uv0 = uvs[i0];
        trianglePixelMarchScratch.uv1 = uvs[i1];
        trianglePixelMarchScratch.uv2 = uvs[i2];
        trianglePixelMarchScratch.position0 = positions[i0];
        trianglePixelMarchScratch.position1 = positions[i1];
        trianglePixelMarchScratch.position2 = positions[i2];
        trianglePixelMarchScratch.normal0 = normals[i0];
        trianglePixelMarchScratch.normal1 = normals[i1];
        trianglePixelMarchScratch.normal2 = normals[i2];
        trianglePixelMarchScratch.transform = transform;
        trianglePixelMarchScratch.inverseTranspose = inverseTranspose;
        trianglePixelMarchScratch.raytracerScene = raytracerScene;
        trianglePixelMarchScratch.pixelWidth = pixelWidth;
        trianglePixelMarchScratch.resolution = resolution;
        trianglePixelMarchScratch.callback = texelCallback;
        trianglePixelMarchScratch.parameters = aoBuffer;

        trianglePixelMarch(trianglePixelMarchScratch);
    }
}

// Sample AO at each triangle center and add the resulting contribution to each vertex.
// Can be used on its own for high resolution meshes OR as a baseline for raytraceOverTriangleSamples
function raytraceAtTriangleCenters(primitive, meshPrimitiveID, parameters, node) {
    var raytracerScene = parameters.raytracerScene;
    var aoBuffer = raytracerScene.aoBufferByPrimitive[meshPrimitiveID];

    // If this primitive has no aoBuffer, skip. It's possible that this primitive is not triangles.
    if (!defined(aoBuffer)) {
        return;
    }

    var bufferDataByAccessor = raytracerScene.bufferDataByAccessor;
    var indices = bufferDataByAccessor[primitive.indices].data;
    var positions = bufferDataByAccessor[primitive.attributes.POSITION].data;
    var normals = bufferDataByAccessor[primitive.attributes.NORMAL].data;
    var numTriangles = indices.length / 3;

    var transform = node.extras._pipeline.flatTransform;
    var inverseTranspose = matrix4Scratch;
    inverseTranspose = Matrix4.transpose(transform, inverseTranspose);
    inverseTranspose = Matrix4.inverse(inverseTranspose, inverseTranspose);

    var numberRays = raytracerScene.numberRays;
    var sqrtNumberRays = Math.floor(Math.sqrt(numberRays));

    computeAmbientOcclusionAtScratch.numberRays = numberRays;
    computeAmbientOcclusionAtScratch.sqrtNumberRays = sqrtNumberRays;
    computeAmbientOcclusionAtScratch.triangles = raytracerScene.triangleSoup;
    computeAmbientOcclusionAtScratch.nearCull = raytracerScene.nearCull;
    computeAmbientOcclusionAtScratch.rayDistance = raytracerScene.rayDistance;

    // From each triangle center, raytrace ambient occlusion.
    for (var i = 0; i < numTriangles; i++) {
        var index0 = indices[i * 3];
        var index1 = indices[i * 3 + 1];
        var index2 = indices[i * 3 + 2];

        var position = worldPositionScratch;
        var normal = worldNormalScratch;
        var barycentric = barycentricCoordinateScratch;
        barycentric.x = 1/3;
        barycentric.y = 1/3;
        barycentric.z = 1/3;

        GeometryMath.sumBarycentric(barycentric, positions[index0], positions[index1], positions[index2], position);
        GeometryMath.sumBarycentric(barycentric, normals[index0], normals[index1], normals[index2], normal);

        // Transform to world space
        Matrix4.multiplyByPoint(transform, position, position);
        Matrix4.multiplyByPointAsVector(inverseTranspose, normal, normal);
        Cartesian3.normalize(normal, normal);

        computeAmbientOcclusionAtScratch.position = position;
        computeAmbientOcclusionAtScratch.normal = normal;

        // Raytrace
        var contribution = computeAmbientOcclusionAt(computeAmbientOcclusionAtScratch);

        aoBuffer.samples[index0] += contribution;
        aoBuffer.samples[index1] += contribution;
        aoBuffer.samples[index2] += contribution;
        aoBuffer.count[index0] += numberRays;
        aoBuffer.count[index1] += numberRays;
        aoBuffer.count[index2] += numberRays;
    }
}

var triangleUVs = [];
triangleUVs.push(new Cartesian2());
triangleUVs.push(new Cartesian2());
triangleUVs.push(new Cartesian2());

function raytraceOverTriangleSamples(primitive, meshPrimitiveID, parameters, node) {
    var raytracerScene = parameters.raytracerScene;
    var aoBuffer = raytracerScene.aoBufferByPrimitive[meshPrimitiveID];

    // If this primitive has no aoBuffer, skip. It's possible that this primitive is not triangles.
    if (!defined(aoBuffer)) {
        return;
    }

<<<<<<< HEAD
                var aoBufferIndex = Math.floor(uStep / pixelWidth) + Math.floor(vStep / pixelWidth) * resolution;

                // Raytrace
                computeAmbientOcclusionAt(texelPosition, texelNormal, numberSamples, sqrtNumberSamples,
                    triangleUniformGrid, raytracerScene.nearCull,
                    raytracerScene.rayDepth, aoBuffer, aoBufferIndex);
=======
    var bufferDataByAccessor = raytracerScene.bufferDataByAccessor;
    var indices = bufferDataByAccessor[primitive.indices].data;
    var positions = bufferDataByAccessor[primitive.attributes.POSITION].data;
    var normals = bufferDataByAccessor[primitive.attributes.NORMAL].data;
    var numTriangles = indices.length / 3;
    var transform = node.extras._pipeline.flatTransform;
    var inverseTranspose = matrix4Scratch;
    inverseTranspose = Matrix4.transpose(transform, inverseTranspose);
    inverseTranspose = Matrix4.inverse(inverseTranspose, inverseTranspose);

    var resolution = parameters.density;
    var pixelWidth = 1.0 / resolution;

    // From each position on a triangle corresponding to a texel center,
    // raytrace ambient occlusion.
    for (var i = 0; i < numTriangles; i++) {
        var i0 = indices[i * 3];
        var i1 = indices[i * 3 + 1];
        var i2 = indices[i * 3 + 2];

        var position0 = positions[i0];
        var position1 = positions[i1];
        var position2 = positions[i2];

        // compute UVs for the triangle
        GeometryMath.flattenTriangle([position0, position1, position2], triangleUVs);

        var callbackParameters = {
            aoBuffer: aoBuffer,
            i0: i0,
            i1: i1,
            i2: i2
        };
>>>>>>> cbf9ed7f

        trianglePixelMarchScratch.uv0 = triangleUVs[0];
        trianglePixelMarchScratch.uv1 = triangleUVs[1];
        trianglePixelMarchScratch.uv2 = triangleUVs[2];
        trianglePixelMarchScratch.position0 = positions[i0];
        trianglePixelMarchScratch.position1 = positions[i1];
        trianglePixelMarchScratch.position2 = positions[i2];
        trianglePixelMarchScratch.normal0 = normals[i0];
        trianglePixelMarchScratch.normal1 = normals[i1];
        trianglePixelMarchScratch.normal2 = normals[i2];
        trianglePixelMarchScratch.transform = transform;
        trianglePixelMarchScratch.inverseTranspose = inverseTranspose;
        trianglePixelMarchScratch.raytracerScene = raytracerScene;
        trianglePixelMarchScratch.pixelWidth = pixelWidth;
        trianglePixelMarchScratch.resolution = resolution;
        trianglePixelMarchScratch.callback = planeSampleCallback;
        trianglePixelMarchScratch.parameters = callbackParameters;

        trianglePixelMarch(trianglePixelMarchScratch);
    }
}

<<<<<<< HEAD
function computeAmbientOcclusionAt(position, normal, numberSamples, sqrtNumberSamples,
    triangles, nearCull, rayDepth, aoBuffer, aoBufferIndex) {
    for (var j = 0; j < numberSamples; j++) {
        var sampleRay = generateJitteredRay(position, normal, j, sqrtNumberSamples);
        aoBuffer.count[aoBufferIndex]++;

        if (uniformGridRaytrace(triangles, sampleRay, nearCull, rayDepth)) {
            aoBuffer.samples[aoBufferIndex] += 1.0;
=======
function planeSampleCallback(parameters, contribution, numberRays) {
    // Get each vertex's current AO as a baseline
    var aoBuffer = parameters.aoBuffer;
    var i0 = parameters.i0;
    var i1 = parameters.i1;
    var i2 = parameters.i2;

    // Update samples. Denormalize to prevent these samples from being overwhelmed by existing data.
    aoBuffer.samples[i0] += contribution;
    aoBuffer.samples[i1] += contribution;
    aoBuffer.samples[i2] += contribution;
    aoBuffer.count[i0] += numberRays;
    aoBuffer.count[i1] += numberRays;
    aoBuffer.count[i2] += numberRays;
}

function ComputeAmbientOcclusionAtOptions() {
    this.position = new Cartesian3();
    this.normal = new Cartesian3();
    this.numberRays = 0;
    this.sqrtNumberRays = 0;
    this.triangles = [];
    this.nearCull = 0.0;
    this.rayDistance = 0.0;
}

function computeAmbientOcclusionAt(options) {
    var numberRays = options.numberRays;
    var contribution = 0.0;
    for (var j = 0; j < numberRays; j++) {
        var sampleRay = generateJitteredRay(options.position, options.normal, j, options.sqrtNumberRays);
        var nearestIntersect = naiveRaytrace(options.triangles, sampleRay, options.nearCull);
        if (nearestIntersect < options.rayDistance) {
            contribution += 1.0;
>>>>>>> cbf9ed7f
        }
    }
    return contribution;
}

<<<<<<< HEAD
function raytraceNeighborFunction(positions, parameters) {
    var distance = rayTriangle(parameters.ray, positions[0], positions[1], positions[2], false);
    parameters.hasIntersect = defined(distance) && distance > parameters.nearCull && distance < parameters.farCull;
    return parameters.hasIntersect;
}

var gridFunctionParametersScratch = {
    hasIntersect: false,
    nearCull: 0.0,
    farCull: 0.0,
    ray: scratchRay
};

function uniformGridRaytrace(uniformGrid, ray, nearCull, farCull) {
    var parameters = gridFunctionParametersScratch;
    parameters.hasIntersect = false;
    parameters.nearCull = nearCull;
    parameters.farCull = farCull;
    parameters.ray = ray;
    StaticUniformGrid.forEachNeighbor(uniformGrid, ray.origin, raytraceNeighborFunction, parameters);
    return parameters.hasIntersect;
=======
function naiveRaytrace(triangleSoup, ray, nearCull) {
    // Check ray against every triangle in the soup. return the nearest intersection.
    var minIntersect = Number.POSITIVE_INFINITY;
    var triangleCount = triangleSoup.length;
    for (var triangleSoupIndex = 0; triangleSoupIndex < triangleCount; triangleSoupIndex++) {
        var positions = triangleSoup[triangleSoupIndex];
        var distance = IntersectionTests.rayTriangleParametric(ray, positions[0], positions[1], positions[2], false);
        if (defined(distance) && distance > nearCull) {
            minIntersect = Math.min(distance, minIntersect);
        }
    }
    return minIntersect;
>>>>>>> cbf9ed7f
}

var axisScratch = new Cartesian3();
function generateJitteredRay(position, normal, sampleNumber, sqrtNumberRays) {
    // Stratified (jittered) Sampling with javascript's own rand function
    // Based on notes here: http://graphics.ucsd.edu/courses/cse168_s14/ucsd/CSE168_11_Random.pdf

    // Produces samples based on a grid of dimension sqrtNumberRays x sqrtNumberRays
    var cellWidth = 1.0 / sqrtNumberRays;
    var s = (sampleNumber % sqrtNumberRays) * cellWidth + (Math.random() / sqrtNumberRays);
    var t = Math.floor(sampleNumber / sqrtNumberRays) * cellWidth + (Math.random() / sqrtNumberRays);

    // Generate ray on a y-up hemisphere with cosine weighting (more rays around the normal)
    var u = 2.0 * Math.PI * s;
    var v = Math.sqrt(1.0 - t);

    var randomDirection = scratchRay.direction;
    randomDirection.x = v * Math.cos(u);
    randomDirection.y = t;
    randomDirection.z = v * Math.sin(u);

    // Orient with given normal
    var theta = Math.acos(normal.y); // dot product of normal with y-up is normal.y
    var axis = Cartesian3.cross(randomDirection, normal, axisScratch);
    var rotation = Quaternion.fromAxisAngle(axis, theta, quaternionScratch);
    var matrix = Matrix3.fromQuaternion(rotation, matrix3Scratch);

    scratchRay.origin = position;
    scratchRay.direction = Matrix3.multiplyByVector(matrix, randomDirection, scratchRay.direction);
    return scratchRay;
}<|MERGE_RESOLUTION|>--- conflicted
+++ resolved
@@ -17,15 +17,12 @@
 
 var byteLengthForComponentType = require('./byteLengthForComponentType');
 var clone = require('clone');
+var GeometryMath = require('./GeometryMath');
+var getUniqueId = require('./getUniqueId');
 var Jimp = require('jimp');
 var NodeHelpers = require('./NodeHelpers');
 var readAccessor = require('./readAccessor');
-<<<<<<< HEAD
 var StaticUniformGrid = require('./StaticUniformGrid');
-=======
-var GeometryMath = require('./GeometryMath');
-var getUniqueId = require('./getUniqueId');
->>>>>>> cbf9ed7f
 
 module.exports = {
     bakeAmbientOcclusion: bakeAmbientOcclusion,
@@ -807,14 +804,9 @@
 
     var raytracerScene = {
         bufferDataByAccessor: bufferDataByAccessor,
-<<<<<<< HEAD
-        numberSamples: defaultValue(options.numberSamples, 16),
-        rayDepth: defaultValue(options.rayDepth, 1.0), // TODO: compute dynamic default ray depth?
-=======
         numberRays: options.numberRays,
         rayDistance: options.rayDistance,
-        triangleSoup: [],
->>>>>>> cbf9ed7f
+        triangleGrid: {},
         aoBufferByPrimitive: {},
         nearCull: options.nearCull,
         toTexture: options.toTexture,
@@ -827,21 +819,16 @@
     // Generate all the world transform matrices
     NodeHelpers.computeFlatTransformScene(scene, gltf.nodes);
 
-    var allTriangles = [];
-
+    var triangleSoup = [];
     var parameters = {
         resolution: options.resolution,
         raytracerScene: raytracerScene,
-        allTrianges: allTriangles
+        triangleSoup: triangleSoup
     };
 
     // Process each primitive
     NodeHelpers.forEachPrimitiveInScene(gltf, scene, processPrimitive, parameters);
 
-<<<<<<< HEAD
-    // Build the uniform grid
-    raytracerScene.triangleUniformGrid = StaticUniformGrid.fromTriangleSoup(allTriangles, raytracerScene.rayDepth);
-=======
     // Additional Scene processing
 
     var min = raytracerScene.sceneMin;
@@ -864,10 +851,12 @@
         var maxmax = new Cartesian3(max.x + rayPadWidth, planeHeight, max.z + rayPadWidth);
         var minmax = new Cartesian3(min.x - rayPadWidth, planeHeight, max.z + rayPadWidth);
 
-        raytracerScene.triangleSoup.push([minmin, maxmin, maxmax]);
-        raytracerScene.triangleSoup.push([minmin, maxmax, minmax]);
-    }
->>>>>>> cbf9ed7f
+        triangleSoup.push([minmin, maxmin, maxmax]);
+        triangleSoup.push([minmin, maxmax, minmax]);
+    }
+
+    // Build the uniform grid
+    raytracerScene.triangleGrid = StaticUniformGrid.fromTriangleSoup(triangleSoup, raytracerScene.rayDistance);
 
     return raytracerScene;
 }
@@ -915,21 +904,14 @@
         var position1 = Matrix4.multiplyByPoint(transform, positions[index1], new Cartesian3());
         var position2 = Matrix4.multiplyByPoint(transform, positions[index2], new Cartesian3());
 
-<<<<<<< HEAD
-        var triangle = [
-                position0, position1, position2
-            ];
-        parameters.allTrianges.push(triangle);
-=======
         var triangle = [position0, position1, position2];
-        raytracerScene.triangleSoup.push(triangle);
+        parameters.triangleSoup.push(triangle);
         raytracerScene.sceneMin.x = Math.min(position0.x, position1.x, position2.x, raytracerScene.sceneMin.x);
         raytracerScene.sceneMin.y = Math.min(position0.y, position1.y, position2.y, raytracerScene.sceneMin.y);
         raytracerScene.sceneMin.z = Math.min(position0.z, position1.z, position2.z, raytracerScene.sceneMin.z);
         raytracerScene.sceneMax.x = Math.max(position0.x, position1.x, position2.x, raytracerScene.sceneMax.x);
         raytracerScene.sceneMax.y = Math.max(position0.y, position1.y, position2.y, raytracerScene.sceneMax.y);
         raytracerScene.sceneMax.z = Math.max(position0.z, position1.z, position2.z, raytracerScene.sceneMax.z);
->>>>>>> cbf9ed7f
     }
 }
 
@@ -995,7 +977,7 @@
 
     computeAmbientOcclusionAtScratch.numberRays = numberRays;
     computeAmbientOcclusionAtScratch.sqrtNumberRays = sqrtNumberRays;
-    computeAmbientOcclusionAtScratch.triangles = raytracerScene.triangleSoup;
+    computeAmbientOcclusionAtScratch.triangleGrid = raytracerScene.triangleGrid;
     computeAmbientOcclusionAtScratch.nearCull = raytracerScene.nearCull;
     computeAmbientOcclusionAtScratch.rayDistance = raytracerScene.rayDistance;
 
@@ -1062,13 +1044,6 @@
     inverseTranspose = Matrix4.transpose(transform, inverseTranspose);
     inverseTranspose = Matrix4.inverse(inverseTranspose, inverseTranspose);
 
-<<<<<<< HEAD
-    var triangleUniformGrid = raytracerScene.triangleUniformGrid;
-    var numberSamples = raytracerScene.numberSamples;
-    var sqrtNumberSamples = Math.floor(Math.sqrt(numberSamples));
-    var aoBuffer = raytracerScene.aoBufferByPrimitive[meshPrimitiveID];
-=======
->>>>>>> cbf9ed7f
     var resolution = parameters.resolution;
     var pixelWidth = 1.0 / resolution;
 
@@ -1127,7 +1102,7 @@
 
     computeAmbientOcclusionAtScratch.numberRays = numberRays;
     computeAmbientOcclusionAtScratch.sqrtNumberRays = sqrtNumberRays;
-    computeAmbientOcclusionAtScratch.triangles = raytracerScene.triangleSoup;
+    computeAmbientOcclusionAtScratch.triangleGrid = raytracerScene.triangleGrid;
     computeAmbientOcclusionAtScratch.nearCull = raytracerScene.nearCull;
     computeAmbientOcclusionAtScratch.rayDistance = raytracerScene.rayDistance;
 
@@ -1181,14 +1156,6 @@
         return;
     }
 
-<<<<<<< HEAD
-                var aoBufferIndex = Math.floor(uStep / pixelWidth) + Math.floor(vStep / pixelWidth) * resolution;
-
-                // Raytrace
-                computeAmbientOcclusionAt(texelPosition, texelNormal, numberSamples, sqrtNumberSamples,
-                    triangleUniformGrid, raytracerScene.nearCull,
-                    raytracerScene.rayDepth, aoBuffer, aoBufferIndex);
-=======
     var bufferDataByAccessor = raytracerScene.bufferDataByAccessor;
     var indices = bufferDataByAccessor[primitive.indices].data;
     var positions = bufferDataByAccessor[primitive.attributes.POSITION].data;
@@ -1222,7 +1189,6 @@
             i1: i1,
             i2: i2
         };
->>>>>>> cbf9ed7f
 
         trianglePixelMarchScratch.uv0 = triangleUVs[0];
         trianglePixelMarchScratch.uv1 = triangleUVs[1];
@@ -1245,16 +1211,6 @@
     }
 }
 
-<<<<<<< HEAD
-function computeAmbientOcclusionAt(position, normal, numberSamples, sqrtNumberSamples,
-    triangles, nearCull, rayDepth, aoBuffer, aoBufferIndex) {
-    for (var j = 0; j < numberSamples; j++) {
-        var sampleRay = generateJitteredRay(position, normal, j, sqrtNumberSamples);
-        aoBuffer.count[aoBufferIndex]++;
-
-        if (uniformGridRaytrace(triangles, sampleRay, nearCull, rayDepth)) {
-            aoBuffer.samples[aoBufferIndex] += 1.0;
-=======
 function planeSampleCallback(parameters, contribution, numberRays) {
     // Get each vertex's current AO as a baseline
     var aoBuffer = parameters.aoBuffer;
@@ -1276,7 +1232,7 @@
     this.normal = new Cartesian3();
     this.numberRays = 0;
     this.sqrtNumberRays = 0;
-    this.triangles = [];
+    this.triangleGrid = undefined;
     this.nearCull = 0.0;
     this.rayDistance = 0.0;
 }
@@ -1286,51 +1242,37 @@
     var contribution = 0.0;
     for (var j = 0; j < numberRays; j++) {
         var sampleRay = generateJitteredRay(options.position, options.normal, j, options.sqrtNumberRays);
-        var nearestIntersect = naiveRaytrace(options.triangles, sampleRay, options.nearCull);
-        if (nearestIntersect < options.rayDistance) {
+        if(uniformGridRaytrace(options.triangleGrid, sampleRay, options.nearCull, options.rayDistance)) {
             contribution += 1.0;
->>>>>>> cbf9ed7f
         }
     }
     return contribution;
 }
 
-<<<<<<< HEAD
 function raytraceNeighborFunction(positions, parameters) {
-    var distance = rayTriangle(parameters.ray, positions[0], positions[1], positions[2], false);
+    var distance = IntersectionTests.rayTriangleParametric(parameters.ray, positions[0], positions[1], positions[2], false);
     parameters.hasIntersect = defined(distance) && distance > parameters.nearCull && distance < parameters.farCull;
     return parameters.hasIntersect;
 }
 
-var gridFunctionParametersScratch = {
-    hasIntersect: false,
-    nearCull: 0.0,
-    farCull: 0.0,
-    ray: scratchRay
-};
-
+function GridFunctionParameters() {
+    this.hasIntersect = false;
+    this.nearCull = 0.0;
+    this.farCull = 0.0;
+    this.ray = new Ray();
+}
+
+var gridFunctionParametersScratch = new GridFunctionParameters();
 function uniformGridRaytrace(uniformGrid, ray, nearCull, farCull) {
     var parameters = gridFunctionParametersScratch;
     parameters.hasIntersect = false;
     parameters.nearCull = nearCull;
     parameters.farCull = farCull;
     parameters.ray = ray;
-    StaticUniformGrid.forEachNeighbor(uniformGrid, ray.origin, raytraceNeighborFunction, parameters);
+
+    StaticUniformGrid.forNeighborsOctant(uniformGrid, ray.origin, ray.direction, raytraceNeighborFunction, parameters);
+
     return parameters.hasIntersect;
-=======
-function naiveRaytrace(triangleSoup, ray, nearCull) {
-    // Check ray against every triangle in the soup. return the nearest intersection.
-    var minIntersect = Number.POSITIVE_INFINITY;
-    var triangleCount = triangleSoup.length;
-    for (var triangleSoupIndex = 0; triangleSoupIndex < triangleCount; triangleSoupIndex++) {
-        var positions = triangleSoup[triangleSoupIndex];
-        var distance = IntersectionTests.rayTriangleParametric(ray, positions[0], positions[1], positions[2], false);
-        if (defined(distance) && distance > nearCull) {
-            minIntersect = Math.min(distance, minIntersect);
-        }
-    }
-    return minIntersect;
->>>>>>> cbf9ed7f
 }
 
 var axisScratch = new Cartesian3();
