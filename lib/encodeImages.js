'use strict';
var Cesium = require('cesium');
var Jimp = require('jimp');
var Promise = require('bluebird');
var imagemin = require('imagemin');
var imageminMozjpeg = require('imagemin-mozjpeg');
var imageminPngquant = require('imagemin-pngquant');

var defined = Cesium.defined;

Jimp.prototype.getBufferAsync = Promise.promisify(Jimp.prototype.getBuffer);

module.exports = encodeImages;

/**
 * Encodes Jimp images in pipeline extras to buffers.
 *
 * The glTF asset must be initialized for the pipeline.
 * 
<<<<<<< HEAD
 * @param {Object} gltf
 * @param {Object} [options]
 * @param {Boolean} [options.minifyImages=false] Run images through imagemin to reduce their size.
 * @returns {Promise} A promise that resolves when encoding is complete for all images.
=======
 * @param {Object} gltf A javascript object containing a glTF asset.
 * @returns {Promise} A promise that resolves to the glTF asset when encoding is complete for all images.
 *
 * @see addPipelineExtras
 * @see loadGltfUris
>>>>>>> 65ea22a9
 */
function encodeImages(gltf, options) {
    var images = gltf.images;
    var promises = [];
    var minifyImages = false;
    if (defined(options)) {
        minifyImages = options.minifyImages;
    }
    for (var imageId in images) {
        if (images.hasOwnProperty(imageId)) {
            var image = images[imageId];
            var pipelineExtras = image.extras._pipeline;
            if (pipelineExtras.imageChanged || minifyImages) {
                // re-encode the jimp image here to a buffer that can be put in source
                var mime;
                switch (pipelineExtras.extension) {
                    case '.png':
                        mime = Jimp.MIME_PNG;
                        break;
                    case '.jpeg':
                        mime = Jimp.MIME_JPEG;
                        break;
                    case '.jpg':
                        mime = Jimp.MIME_JPEG;
                        break;
                    case '.bmp':
                        mime = Jimp.MIME_BMP;
                        break;
                }
                promises.push(loadImageSource(pipelineExtras, mime, minifyImages));
            }
        }
    }
    return Promise.all(promises)
        .then(function() {
            return gltf;
        });
}

function loadImageSource(pipelineExtras, mime, minifyImages) {
    var image = pipelineExtras.jimpImage;
    return image.getBufferAsync(mime)
        .then(function(imageBuffer) {
            if (minifyImages) {
                return imagemin.buffer(imageBuffer, {
                    plugins : [
                        imageminMozjpeg(),
                        imageminPngquant( {quality: '65-80'} )
                    ]
                });
            }
            return imageBuffer;
        })
        .then(function(imageBuffer) {
            pipelineExtras.source = imageBuffer;
        });
}<|MERGE_RESOLUTION|>--- conflicted
+++ resolved
@@ -16,19 +16,13 @@
  * Encodes Jimp images in pipeline extras to buffers.
  *
  * The glTF asset must be initialized for the pipeline.
- * 
-<<<<<<< HEAD
- * @param {Object} gltf
- * @param {Object} [options]
+ *
+ * @param {Object} gltf A javascript object containing a glTF asset.
  * @param {Boolean} [options.minifyImages=false] Run images through imagemin to reduce their size.
- * @returns {Promise} A promise that resolves when encoding is complete for all images.
-=======
- * @param {Object} gltf A javascript object containing a glTF asset.
  * @returns {Promise} A promise that resolves to the glTF asset when encoding is complete for all images.
  *
  * @see addPipelineExtras
  * @see loadGltfUris
->>>>>>> 65ea22a9
  */
 function encodeImages(gltf, options) {
     var images = gltf.images;
