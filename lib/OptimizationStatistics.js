--- conflicted
+++ resolved
@@ -6,24 +6,18 @@
     this.numberOfImagesRemoved = 0;
     this.numberOfSamplersRemoved = 0;
     this.numberOfShadersRemoved = 0;
-<<<<<<< HEAD
     this.numberOfTechniquesRemoved = 0;
+    this.numberOfProgramsRemoved = 0;
     this.numberOfBuffersRemoved = 0;
-=======
-    this.numberOfProgramsRemoved = 0;
     this.numberOfBufferViewsRemoved = 0;
->>>>>>> 7df11900
 }
 
 OptimizationStatistics.prototype.print = function(stats) {
     process.stdout.write('Images removed: ' + this.numberOfImagesRemoved + '\n');
     process.stdout.write('Samplers removed: ' + this.numberOfSamplersRemoved + '\n');
     process.stdout.write('Shaders removed: ' + this.numberOfShadersRemoved + '\n');
-<<<<<<< HEAD
     process.stdout.write('Techniques removed: ' + this.numberOfTechniquesRemoved + '\n');
+    process.stdout.write('Programs removed: ' + this.numberOfProgramsRemoved + '\n');
     process.stdout.write('Buffers removed: ' + this.numberOfBuffersRemoved + '\n');
-=======
-    process.stdout.write('Programs removed: ' + this.numberOfProgramsRemoved + '\n');
     process.stdout.write('BufferViews removed: ' + this.numberOfBufferViewsRemoved + '\n');
->>>>>>> 7df11900
 };