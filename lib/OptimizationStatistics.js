'use strict';

module.exports = OptimizationStatistics;

function OptimizationStatistics() {
<<<<<<< HEAD
    this.numberOfNodesRemoved = 0;
    this.numberOfSkinsRemoved = 0;
    this.numberOfCamerasRemoved = 0;
    this.numberOfMeshesRemoved = 0;
    this.numberOfAccessorsRemoved = 0;
    this.numberOfMaterialsRemoved = 0;
    this.numberOfBufferViewsRemoved = 0;
    this.numberOfTechniquesRemoved = 0;
    this.numberOfTexturesRemoved = 0;
    this.numberOfBuffersRemoved = 0;
    this.numberOfProgramsRemoved = 0;
    this.numberOfImagesRemoved = 0;
    this.numberOfSamplersRemoved = 0;
    this.numberOfShadersRemoved = 0;
}

OptimizationStatistics.prototype.print = function(stats) {
    process.stdout.write('Nodes removed: ' + this.numberOfNodesRemoved + '\n');
    process.stdout.write('Skins removed: ' + this.numberOfSkinsRemoved + '\n');
    process.stdout.write('Cameras removed: ' + this.numberOfCamerasRemoved + '\n');
    process.stdout.write('Meshes removed: ' + this.numberOfMeshesRemoved + '\n');
    process.stdout.write('Accessors removed: ' + this.numberOfAccessorsRemoved + '\n');
    process.stdout.write('Materials removed: ' + this.numberOfMaterialsRemoved + '\n');
    process.stdout.write('BufferViews removed: ' + this.numberOfBufferViewsRemoved + '\n');
    process.stdout.write('Techniques removed: ' + this.numberOfTechniquesRemoved + '\n');
    process.stdout.write('Textures removed: ' + this.numberOfTexturesRemoved + '\n');
    process.stdout.write('Buffers removed: ' + this.numberOfBuffersRemoved + '\n');
    process.stdout.write('Programs removed: ' + this.numberOfProgramsRemoved + '\n');
    process.stdout.write('Images removed: ' + this.numberOfImagesRemoved + '\n');
    process.stdout.write('Samplers removed: ' + this.numberOfSamplersRemoved + '\n');
    process.stdout.write('Shaders removed: ' + this.numberOfShadersRemoved + '\n');
};
=======
    this.numberRemoved = {
        images : 0,
        samplers : 0,
        shaders : 0,
        techniques : 0,
        programs : 0,
        buffers : 0,
        bufferViews : 0,
        materials : 0,
        skins : 0,
        cameras : 0,
        textures : 0,
        meshes : 0,
        nodes : 0,
        accessors : 0
    };
}
>>>>>>> bb7ea2c5
<|MERGE_RESOLUTION|>--- conflicted
+++ resolved
@@ -3,55 +3,20 @@
 module.exports = OptimizationStatistics;
 
 function OptimizationStatistics() {
-<<<<<<< HEAD
-    this.numberOfNodesRemoved = 0;
-    this.numberOfSkinsRemoved = 0;
-    this.numberOfCamerasRemoved = 0;
-    this.numberOfMeshesRemoved = 0;
-    this.numberOfAccessorsRemoved = 0;
-    this.numberOfMaterialsRemoved = 0;
-    this.numberOfBufferViewsRemoved = 0;
-    this.numberOfTechniquesRemoved = 0;
-    this.numberOfTexturesRemoved = 0;
-    this.numberOfBuffersRemoved = 0;
-    this.numberOfProgramsRemoved = 0;
-    this.numberOfImagesRemoved = 0;
-    this.numberOfSamplersRemoved = 0;
-    this.numberOfShadersRemoved = 0;
-}
-
-OptimizationStatistics.prototype.print = function(stats) {
-    process.stdout.write('Nodes removed: ' + this.numberOfNodesRemoved + '\n');
-    process.stdout.write('Skins removed: ' + this.numberOfSkinsRemoved + '\n');
-    process.stdout.write('Cameras removed: ' + this.numberOfCamerasRemoved + '\n');
-    process.stdout.write('Meshes removed: ' + this.numberOfMeshesRemoved + '\n');
-    process.stdout.write('Accessors removed: ' + this.numberOfAccessorsRemoved + '\n');
-    process.stdout.write('Materials removed: ' + this.numberOfMaterialsRemoved + '\n');
-    process.stdout.write('BufferViews removed: ' + this.numberOfBufferViewsRemoved + '\n');
-    process.stdout.write('Techniques removed: ' + this.numberOfTechniquesRemoved + '\n');
-    process.stdout.write('Textures removed: ' + this.numberOfTexturesRemoved + '\n');
-    process.stdout.write('Buffers removed: ' + this.numberOfBuffersRemoved + '\n');
-    process.stdout.write('Programs removed: ' + this.numberOfProgramsRemoved + '\n');
-    process.stdout.write('Images removed: ' + this.numberOfImagesRemoved + '\n');
-    process.stdout.write('Samplers removed: ' + this.numberOfSamplersRemoved + '\n');
-    process.stdout.write('Shaders removed: ' + this.numberOfShadersRemoved + '\n');
-};
-=======
     this.numberRemoved = {
+        nodes : 0,
+        skins : 0,
+        cameras : 0,
+        meshes : 0,
+        accessors : 0,
+        materials : 0,
+        bufferViews : 0,
+        techniques : 0,
+        textures : 0,
+        buffers : 0,
+        programs : 0,
         images : 0,
         samplers : 0,
-        shaders : 0,
-        techniques : 0,
-        programs : 0,
-        buffers : 0,
-        bufferViews : 0,
-        materials : 0,
-        skins : 0,
-        cameras : 0,
-        textures : 0,
-        meshes : 0,
-        nodes : 0,
-        accessors : 0
+        shaders : 0
     };
-}
->>>>>>> bb7ea2c5
+}