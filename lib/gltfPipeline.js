--- conflicted
+++ resolved
@@ -87,19 +87,12 @@
 function writeFile(gltf, outputPath, options, callback) {
     var binary = defaultValue(options.binary, false);
     var embed = defaultValue(options.embed, true);
-<<<<<<< HEAD
-=======
     var embedImage = defaultValue(options.embedImage, true);
->>>>>>> 223b7077
     var createDirectory = defaultValue(options.createDirectory, true);
     if (binary) {
         writeBinaryGltf(gltf, outputPath, createDirectory, callback);
     } else {
-<<<<<<< HEAD
-        writeGltf(gltf, outputPath, embed, createDirectory, callback);
-=======
         writeGltf(gltf, outputPath, embed, embedImage, createDirectory, callback);
->>>>>>> 223b7077
     }
 }
 
