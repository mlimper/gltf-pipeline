--- conflicted
+++ resolved
@@ -113,20 +113,9 @@
                 }
                 quantizeAttributes(gltfWithExtras, quantizedOptions);
             }
-<<<<<<< HEAD
             // Remove duplicates again after all stages to minimize the buffer size
             mergeDuplicateVertices(gltfWithExtras);
             return encodeImages(gltfWithExtras);
-=======
-            quantizeAttributes(gltfWithExtras, quantizedOptions);
-        }
-        // Remove duplicates again after all stages to minimize the buffer size
-        mergeDuplicateVertices(gltfWithExtras);
-        encodeImages(gltfWithExtras)
-            .then(function() {
-                callback(gltfWithExtras);
-            });
->>>>>>> 421c52b8
     });
 }
 
