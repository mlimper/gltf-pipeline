--- conflicted
+++ resolved
@@ -30,17 +30,11 @@
 var fileName = path.basename(gltfPath, fileExtension);
 var filePath = path.dirname(gltfPath);
 
-<<<<<<< HEAD
-var outputPath = defaultValue(argv._[1], argv.o);
-var binary = defaultValue(argv.b, false);
-var embed = !defaultValue(argv.s, false);
-=======
 var outputPath = defaultValue(argv._[1], defaultValue(argv.o, argv.output));
-var binary = defaultValue(argv.b, defaultValue(argv.binary, false));
-var separate = defaultValue(argv.s, defaultValue(argv.separate, false));
-var separateImage = defaultValue(argv.t, defaultValue(argv.separateImage, false));
-var quantize = defaultValue(argv.q, defaultValue(argv.quantize, false));
->>>>>>> 223b7077
+var binary = defaultValue(defaultValue(argv.b, argv.binary), false);
+var separate = defaultValue(defaultValue(argv.s, argv.separate), false);
+var separateImage = defaultValue(defaultValue(argv.t, argv.separateImage), false);
+var quantize = defaultValue(defaultValue(argv.q, argv.quantize), false);
 
 if (!defined(gltfPath)) {
     throw new DeveloperError('Input path is undefined.');
@@ -57,13 +51,9 @@
 
 var options = {
     binary : binary,
-<<<<<<< HEAD
-    embed : embed
-=======
     embed : !separate,
     embedImage : !separateImage,
     quantize : quantize
->>>>>>> 223b7077
 };
 
 processFileToDisk(gltfPath, outputPath, options);