--- conflicted
+++ resolved
@@ -10,12 +10,9 @@
 var removeUnusedTechniques = require('../').removeUnusedTechniques;
 var removeUnusedPrograms = require('../').removeUnusedPrograms;
 var removeUnusedBufferViews = require('../').removeUnusedBufferViews;
-<<<<<<< HEAD
 var removeUnusedMaterials = require('../').removeUnusedMaterials;
-=======
 var removeUnusedSkins = require('../').removeUnusedSkins;
 var removeUnusedCameras = require('../').removeUnusedCameras;
->>>>>>> 81950c90
 var OptimizationStatistics = require('../').OptimizationStatistics;
 var Cesium = require('cesium');
 var defined = Cesium.defined;
@@ -48,13 +45,9 @@
     removeUnusedTechniques(gltf, stats);
     removeUnusedPrograms(gltf, stats);
     removeUnusedBufferViews(gltf, stats);
-<<<<<<< HEAD
     removeUnusedMaterials(gltf, stats);
-    addDefaults(gltf, stats);
-=======
     removeUnusedSkins(gltf, stats);
     removeUnusedCameras(gltf, stats);
->>>>>>> 81950c90
 
     stats.print();
 
