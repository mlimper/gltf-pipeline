--- conflicted
+++ resolved
@@ -15,17 +15,14 @@
         '  -b --binary, write binary glTF file.\n' +
         '  -s --separate, writes out separate geometry/animation data files, shader files and textures instead of embedding them in the glTF file.\n' +
         '  -t --separateImage, write out separate textures, but embed geometry/animation data files, and shader files.\n' +
-<<<<<<< HEAD
-        '  -q, quantize the attributes of this model.\n' +
+        '  -q --quantize, quantize the attributes of this model.\n' +
+        '  -n --encodeNormals, oct-encode the normals of this model.\n' +
+        '  -c --compressTextureCoordinates, compress the texture coordinates of this model.\n' +
         '  --ao.toTexture: Bake AO to existing diffuse textures instead of to vertices. Does not modify shaders. Deactivated by default.\n' +
         '  --ao.groundPlane: Add a groundplane at the lowest point of the model for AO computation. Deactivated by default.\n' +
         '  --ao.ambientShadowContribution: amount of AO to show when blending between shader computed lighting and AO. 1.0 is full AO, 0.5 is a 50/50 blend. Default: 0.5\n' +
         '  --ao.quality: Valid settings are high, medium, and low. Default: medium\n';
-=======
-        '  -q --quantize, quantize the attributes of this model.\n' +
-        '  -n --encodeNormals, oct-encode the normals of this model.\n' +
-        '  -c --compressTextureCoordinates, compress the texture coordinates of this model.\n';
->>>>>>> 604626b5
+
     process.stdout.write(help);
     return;
 }
@@ -36,21 +33,9 @@
 var separate = defaultValue(defaultValue(argv.s, argv.separate), false);
 var separateImage = defaultValue(defaultValue(argv.t, argv.separateImage), false);
 var quantize = defaultValue(defaultValue(argv.q, argv.quantize), false);
-<<<<<<< HEAD
-
-var aoOptions = argv.ao;
-
-if (!defined(gltfPath)) {
-    throw new DeveloperError('Input path is undefined.');
-}
-
-if (fileExtension !== '.glb' && fileExtension !== '.gltf') {
-    throw new DeveloperError('Invalid glTF file.');
-}
-=======
 var encodeNormals = defaultValue(defaultValue(argv.n, argv.encodeNormals), false);
 var compressTextureCoordinates = defaultValue(defaultValue(argv.c, argv.compressTextureCoordinates), false);
->>>>>>> 604626b5
+var aoOptions = argv.ao;
 
 if (!defined(outputPath)) {
     var outputFileExtension;
@@ -71,13 +56,10 @@
     embed : !separate,
     embedImage : !separateImage,
     quantize : quantize,
-<<<<<<< HEAD
+    encodeNormals : encodeNormals,
+    compressTextureCoordinates : compressTextureCoordinates,
     aoOptions : aoOptions,
     imageProcess : defined(aoOptions) && aoOptions.toTexture
-=======
-    encodeNormals : encodeNormals,
-    compressTextureCoordinates : compressTextureCoordinates
->>>>>>> 604626b5
 };
 
 processFileToDisk(gltfPath, outputPath, options);