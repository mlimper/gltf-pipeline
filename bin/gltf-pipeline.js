--- conflicted
+++ resolved
@@ -7,11 +7,8 @@
 var removeUnusedImages = require('../').removeUnusedImages;
 var removeUnusedSamplers = require('../').removeUnusedSamplers;
 var removeUnusedShaders = require('../').removeUnusedShaders;
-<<<<<<< HEAD
 var removeUnusedPrograms = require('../').removeUnusedPrograms;
-=======
 var removeUnusedBufferViews = require('../').removeUnusedBufferViews;
->>>>>>> 9afd92ae
 var OptimizationStatistics = require('../').OptimizationStatistics;
 var Cesium = require('cesium');
 var defined = Cesium.defined;
@@ -38,11 +35,8 @@
     removeUnusedImages(gltf, stats);
     removeUnusedSamplers(gltf, stats);
     removeUnusedShaders(gltf, stats);
-<<<<<<< HEAD
     removeUnusedPrograms(gltf, stats);
-=======
     removeUnusedBufferViews(gltf, stats);
->>>>>>> 9afd92ae
     addDefaults(gltf, stats);
 
     stats.print();
